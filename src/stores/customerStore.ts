--- conflicted
+++ resolved
@@ -85,7 +85,6 @@
   setIsLoading: (loading) => set({ isLoading: loading }),
 
   setFilterCheckbox: (group, value, checked) => {
-<<<<<<< HEAD
     set(state => {
       if (group === 'customerTypes') {
         const currentTypes = state.filters.customerTypes;
@@ -112,23 +111,6 @@
               : currentIds.filter(item => item !== value)
           }
         };
-=======
-    set((state) => {
-      if (group === 'customerTypes') {
-        const current = state.filters.customerTypes;
-        const v = value as CustomerType;
-        const next = checked
-          ? Array.from(new Set([...current, v]))
-          : current.filter(item => item !== v);
-        return { filters: { ...state.filters, customerTypes: next } };
-      } else {
-        const current = state.filters.cityIds;
-        const v = value as string;
-        const next = checked
-          ? Array.from(new Set([...current, v]))
-          : current.filter(item => item !== v);
-        return { filters: { ...state.filters, cityIds: next } };
->>>>>>> d622d886
       }
     });
     // Reset to first page when filters change
